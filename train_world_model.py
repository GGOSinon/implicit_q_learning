--- conflicted
+++ resolved
@@ -10,12 +10,8 @@
 from tensorboardX import SummaryWriter
 
 import wrappers
-<<<<<<< HEAD
-from dataset_utils import Dataset, D4RLDataset, split_into_trajectories
-#from dynamics.ensemble_model_learner import Learner
-=======
+
 from dataset_utils import Dataset, D4RLTimeDataset, split_into_trajectories
->>>>>>> 7a56c0dd
 from dynamics.dreamer_learner import Learner
 from flax.training import checkpoints, orbax_utils
 import orbax
@@ -89,7 +85,7 @@
     os.makedirs(FLAGS.save_dir, exist_ok=True)
     np.random.seed(FLAGS.seed)
 
-    env, train_dataset, test_dataset = make_env_and_dataset(FLAGS.env_name, FLAGS.seed)
+    env = gym.make(FLAGS.env_name)
 
     kwargs = dict(FLAGS.config)
     agent = Learner(FLAGS.seed,
@@ -98,6 +94,8 @@
                     max_steps=FLAGS.max_steps,
                     T=FLAGS.time_size,
                     **kwargs)
+
+    env, train_dataset, test_dataset = make_env_and_dataset(FLAGS.env_name, FLAGS.seed)
     ckpt = agent.model.params
     print(ckpt.keys())
 
@@ -106,16 +104,7 @@
                        smoothing=0.1,
                        disable=not FLAGS.tqdm)
 
-<<<<<<< HEAD
-    #ckpt = {'model': agent.model.params}
-    #orbax_checkpointer = orbax.checkpoint.PyTreeCheckpointer()
-    #save_args = orbax_utils.save_args_from_target(ckpt)
-    #orbax_checkpointer.save('./tmp/flax_ckpt/orbax/single_save/', ckpt, save_args=save_args, force=True)
-
-    lossD, lossR, lossM = [], [], []
-=======
     lossD, lossR, lossP, lossM = [], [], [], []
->>>>>>> 7a56c0dd
     for i in pbar:
         batch = train_dataset.sample(FLAGS.batch_size)
 
@@ -155,11 +144,11 @@
             valid_losses.append((i, eval_stats))
             print(eval_stats)
 
-    from flax.training import orbax_utils
-    ckpt = agent.model.params
-    orbax_checkpointer = orbax.checkpoint.PyTreeCheckpointer()
-    save_args = orbax_utils.save_args_from_target(ckpt)
-    orbax_checkpointer.save(f'models/dreamer/{FLAGS.env_name}', ckpt, save_args=save_args)
+            from flax.training import orbax_utils
+            ckpt = agent.model.params
+            orbax_checkpointer = orbax.checkpoint.PyTreeCheckpointer()
+            save_args = orbax_utils.save_args_from_target(ckpt)
+            orbax_checkpointer.save(f'models/dreamer/{FLAGS.env_name}', ckpt, save_args=save_args)
 
 
 if __name__ == '__main__':
