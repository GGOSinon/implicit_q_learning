--- conflicted
+++ resolved
@@ -75,13 +75,8 @@
     def actor_loss_fn(actor_params: Params) -> Tuple[jnp.ndarray, InfoDict]:
         Robs = batch.observations[:, None, :].repeat(repeats=num_repeat, axis=1).reshape(N * num_repeat, -1)
         dist = actor.apply({'params': actor_params}, Robs, temperature, training=True, rngs={'dropout': key})
-<<<<<<< HEAD
-        Ra = dist.sample(seed=key); log_prob = dist.log_prob(Ra)
-        states, rewards, actions, masks, log_probs, dists, weights = [Robs], [], [Ra], [], [log_prob], [dist], [jnp.ones(N*num_repeat)]
-=======
         Ra = dist.sample(seed=key) 
         states, rewards, actions, masks, weights = [Robs], [], [Ra], [], [jnp.ones(N*num_repeat)]
->>>>>>> da008610
         keys = [key]
 
         q_values = []
@@ -91,11 +86,7 @@
             rng1, rng2, rng3, key0 = jax.random.split(keys[-1], 4); keys.append(key0)
             s_next, rew, terminal, _ = model(rng1, s, a)
             dist = actor.apply({'params': actor_params}, s_next, temperature, training=True)
-<<<<<<< HEAD
-            a_next = dist.sample(seed=rng2); log_prob = dist.log_prob(a_next)
-=======
             a_next = dist.sample(seed=rng2) 
->>>>>>> da008610
             q1, q2 = critic(s_next, a_next); q_values.append(jnp.minimum(q1, q2))
             states.append(s_next)
             actions.append(a_next)
