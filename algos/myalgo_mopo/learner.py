"""Implementations of algorithms for continuous control."""

from typing import Optional, Sequence, Tuple

import jax
import jax.numpy as jnp
import numpy as np
import optax
import gym
import os
import torch

import policy
import value_net
from algos.myalgo_mopo.actor import reinforce_update_actor, awr_update_actor, update_actor, gae_update_actor, update_alpha, update_all
from common import Batch, InfoDict, Model, PRNGKey, inverse_sigmoid
#from algos.myalgo_nstep.critic import update_q, update_v, update_tau_model
from algos.myalgo_mopo.critic import update_q, update_v, update_tau_model, update_q_baseline
from algos.iql.critic import update_q as update_iql_q, update_v as update_iql_v
from algos.iql.actor import update_actor as update_iql_actor
from algos.cql.critic import update_q as update_cql_q
from algos.cql.actor import update_actor as update_cql_actor

from dynamics.termination_fns import get_termination_fn
from dynamics.ensemble_model_learner import EnsembleWorldModel, sample_step, EnsembleDynamicModel
from dynamics.model_learner import WorldModel
from dynamics.oracle import MujocoOracleDynamics
from offlinerlkit.dynamics.ensemble_dynamics import EnsembleDynamics
from offlinerlkit.modules import EnsembleDynamicsModel
from offlinerlkit.utils.scaler import StandardScaler
from offlinerlkit.utils.termination_fns import get_termination_fn as get_termination_fn_torch
from functools import partial

def target_update(critic: Model, target_critic: Model, tau: float) -> Model:
    new_target_params = jax.tree_map(
        lambda p, tp: p * tau + tp * (1 - tau), critic.params,
        target_critic.params)

    return target_critic.replace(params=new_target_params)


@partial(jax.jit, static_argnames=['max_q_backup', 'horizon_length', 'num_actor_updates', 'baseline', 'num_repeat'])
def _update_jit(
        rng: PRNGKey, actor: Model, baseline_actor: Model, sac_alpha: Model, critic: Model, baseline_critic: Model, baseline_value: Model, target_critic: Model, target_baseline_critic: Model, model: Model, tau_model: Model,
        data_batch: Batch, model_batch: Batch, model_batch_ratio: float, discount: float, tau: float,  
        expectile: float, expectile_policy: float, temperature: float, target_entropy: float, lamb: float, horizon_length: int, num_actor_updates: int, baseline: str, num_repeat: int,
    ) -> Tuple[PRNGKey, Model, Model, Model, Model, Model, Model, InfoDict]:
    
    log_alpha = sac_alpha(); alpha = jnp.exp(log_alpha)
    #log_expectile = tau_model(); expectile = jax.nn.sigmoid(log_expectile)
    #alpha = 0.1
    mix_batch = Batch(observations=jnp.concatenate([data_batch.observations, model_batch.observations], axis=0),
                      actions=jnp.concatenate([data_batch.actions, model_batch.actions], axis=0),
                      rewards=jnp.concatenate([data_batch.rewards, model_batch.rewards], axis=0),
                      masks=jnp.concatenate([data_batch.masks, model_batch.masks], axis=0),
                      next_observations=jnp.concatenate([data_batch.next_observations, model_batch.next_observations], axis=0),
                      returns_to_go=None,)

    #new_value, value_info = update_v(rng, target_critic, value, actor, data_batch, model_batch, expectile_policy)
    key, key2, key3, rng = jax.random.split(rng, 4)

    if True:
        new_actor = actor
        for _ in range(num_actor_updates):
            new_actor, actor_info = gae_update_actor(key, new_actor, critic, model,
                                                     model_batch, discount, temperature, alpha, lamb, horizon_length, expectile)
            #new_actor, actor_info = update_actor(key, new_actor, critic, model,
            #                                     mix_batch, discount, temperature, alpha)
        #new_actor, actor_info = awr_update_actor(key, actor, target_critic, new_value, model,
        #                                         model_batch, discount, temperature, alpha)
        #new_actor, actor_info = reinforce_update_actor(key, actor, target_critic, new_value, model,
        #                                         model_batch, discount, temperature, alpha)
        #new_alpha, alpha_info = update_alpha(key2, actor, sac_alpha, mix_batch, target_entropy)
        new_alpha, alpha_info = update_alpha(key2, actor_info['log_probs'], sac_alpha, target_entropy)

        new_critic, critic_info = update_q(key3, critic, target_critic, new_actor, model,
                                           data_batch, model_batch, model_batch_ratio,
                                           discount, temperature, lamb, horizon_length, expectile, target_baseline_critic, num_repeat) 
    
    else:
        new_actor, new_critic, new_alpha, actor_info, critic_info, alpha_info = update_all(
            key3, actor, critic, target_critic, model, sac_alpha, target_baseline_critic,
            data_batch, model_batch, model_batch_ratio,
            discount, lamb, horizon_length, expectile, target_entropy,
        ) 

    if baseline is None:
        new_baseline_critic = baseline_critic
        new_baseline_value = baseline_value
        new_baseline_actor = baseline_actor
        new_target_baseline_critic = target_baseline_critic
        baseline_info = {}

    if baseline == 'random':
        new_baseline_critic, baseline_critic_info = update_q_baseline(key, baseline_critic, target_baseline_critic, baseline_actor, model, model_batch, discount, 0.5, num_repeat)
        new_baseline_value = baseline_value
        new_baseline_actor = baseline_actor
        baseline_info = {**baseline_critic_info}
        new_target_baseline_critic = target_update(baseline_critic, target_baseline_critic, tau)
    
    if baseline == 'iql':
        new_baseline_critic, baseline_critic_info = update_iql_q(baseline_critic, baseline_value, data_batch, discount)
        new_baseline_value, baseline_value_info = update_iql_v(target_baseline_critic, baseline_value, data_batch, 0.5)
        new_baseline_actor = update_iql_actor(key3, baseline_actor, baseline_critic, baseline_value, data_batch, 3.0) 
        baseline_info = {**baseline_critic_info, **baseline_value_info}
        baseline_info = {'iql_'+k: v for (k, v) in baseline_info.items()}
        new_target_baseline_critic = target_update(baseline_critic, target_baseline_critic, tau)

    if baseline == 'cql':
        new_baseline_critic, _, baseline_critic_info = update_cql_q(key3, baseline_critic, target_baseline_critic, baseline_actor, None,
                                                                    data_batch, discount, 5.0, None, False)
        new_baseline_value = baseline_value
        new_baseline_actor, baseline_actor_info = update_cql_actor(key3, baseline_actor, baseline_critic,
                                                                   data_batch, alpha)
        baseline_info = {**baseline_critic_info, **baseline_actor_info}
        baseline_info = {'cql_'+k: v for (k, v) in baseline_info.items()}
        new_target_baseline_critic = target_update(baseline_critic, target_baseline_critic, tau)

    new_tau_model, tau_model_info = update_tau_model(tau_model, 0.)
    new_target_critic = target_update(new_critic, target_critic, tau)

    return rng, new_actor, new_baseline_actor, new_alpha, new_tau_model, new_critic, new_baseline_critic, new_baseline_value, new_target_critic, new_target_baseline_critic, {
        **critic_info,
        **baseline_info,
        #**value_info,
        **actor_info,
        **alpha_info,
        **tau_model_info,
    }


class Learner(object):
    def __init__(self,
                 seed: int,
                 observations: jnp.ndarray,
                 actions: jnp.ndarray,
                 dynamics_name: str = None,
                 env_name: str = None,
                 actor_lr: float = 3e-4,
                 value_lr: float = 3e-4,
                 critic_lr: float = 3e-4,
                 alpha_lr: float = 1e-4,
                 hidden_dims: Sequence[int] = (256, 256),
                 discount: float = 0.99,
                 tau: float = 0.005,
                 expectile: float = 0.1,
                 expectile_policy: float = 0.1,
                 temperature: float = 1.0,
                 dropout_rate: Optional[float] = None,
                 max_steps: Optional[int] = None,
                 opt_decay_schedule: str = "cosine",
                 num_models: int = 7,
                 num_elites: int = 5,
                 model_hidden_dims: Sequence[int] = (256, 256, 256),
                 lamb: float = 0.95,
                 horizon_length: int = None,
                 reward_scaler: Tuple[float, float] = None,
                 num_actor_updates: int = None,
                 baseline: str = None,
                 num_repeat: int = None,
                 #sac_alpha: float = 0.2,
                 **kwargs):
        """
        An implementation of the version of Soft-Actor-Critic described in https://arxiv.org/abs/1801.01290
        """

        obs_dim = observations.shape[-1] 
        action_dim = actions.shape[-1]

        self.expectile = expectile
        self.expectile_policy = expectile_policy
        self.tau = tau
        self.discount = discount
        self.temperature = temperature
        self.target_entropy = -action_dim
        self.horizon_length = horizon_length
        self.lamb = lamb
        self.num_actor_updates = num_actor_updates
        self.num_repeat = num_repeat
        self.baseline = baseline
        #self.sac_alpha = sac_alpha

        rng = jax.random.PRNGKey(seed)
        rng, model_key, actor_key, alpha_key, critic_key, value_key = jax.random.split(rng, 6)

        self.dynamics = dynamics_name
        if self.dynamics == 'ensemble':
            model_def = EnsembleWorldModel(num_models, num_elites, model_hidden_dims, obs_dim, action_dim, dropout_rate=None)
            model = Model.create(model_def, inputs=[model_key, observations, actions], tx=None)
        if self.dynamics == 'single':
            model_def = WorldModel(model_hidden_dims, obs_dim, action_dim, dropout_rate=None)
            model = Model.create(model_def, inputs=[model_key, observations, actions], tx=None)
        if self.dynamics == 'oracle':
            model = MujocoOracleDynamics(env)
        if self.dynamics == 'dreamer':
            import dreamerv3
            import dreamerv3.embodied
            from dreamerv3.embodied.envs import from_gym
            import dreamerv3.ninjax as nj
            config = dreamerv3.embodied.Config(dreamerv3.configs['defaults'])
            config = config.update(dreamerv3.configs['medium'])
            config = config.update({
                'logdir': f'./logdir/{env_name}',
                'encoder.mlp_keys': 'vector',
                'decoder.mlp_keys': 'vector',
            })
            logdir = dreamerv3.embodied.Path(config.logdir) 
            #config = embodied.Flags(config).parse()

            env = gym.make(env_name)
            env = from_gym.FromGym(env, obs_key='vector')
            env = dreamerv3.wrap_env(env, config)
            env = dreamerv3.embodied.BatchEnv([env], parallel=False)

            step = dreamerv3.embodied.Counter()
            replay = dreamerv3.embodied.replay.Uniform(config.batch_length, config.replay_size, logdir / 'replay')

            ckpt = dreamerv3.embodied.Checkpoint() 
            ckpt.step = step
            ckpt.agent = dreamerv3.Agent(env.obs_space, env.act_space, step, config)
            ckpt.replay = replay
            path = '~/logdir/run1/checkpoint.ckpt' 
            ckpt.load(path)
            print(ckpt._values.keys())

            model = ckpt._values['agent'].agent.wm
            print(model)
            
            scaler = obs_scaler = (0., 1.)
            jax.config.update("jax_transfer_guard", "allow")

            self.model = model

            def step_dreamer(observations, actions):
                prev_latent, prev_action = model.initial(observations.shape[0])
                next_latent = self.model.rssm.img_step(prev_latent, actions)
                rewards = self.model.heads['reward'](next_latent).mode()
                conts = self.model.heads['cont'](next_latent).mode()
                next_obs = self.model.heads['decoder'](next_latent)['vector'].mode()
                return next_obs, rewards, conts

            self.init_fn = jax.jit(nj.pure(lambda x: model.initial(x.shape[0])))
            self.step_fn = jax.jit(nj.pure(model.rssm.img_step))
            self.step_dreamer = jax.jit(nj.pure(step_dreamer))

            key = jax.random.PRNGKey(42)
            latent, self.model_state = self.init_fn({}, key, observations)

            #parsed, other = dreamerv3.embodied.Flags(configs=['defaults']).parse_known(None)
            #config = dreamerv3.embodied.Config(dreamerv3.agent.Agent.configs['defaults'])
            #model = DreamerV3WorldModel({'vector': obs_space}, {'action': act_space}, config, name='wm')

        if self.dynamics == 'torch':
            self.termination_fn = get_termination_fn(task=env_name)
            if True:
<<<<<<< HEAD
=======
                from dynamics.ensemble_model_learner import EffEnsembleDynamicModel
>>>>>>> 175d3b9f
                mu = np.load(os.path.join('../OfflineRL-Kit/models/dynamics-ensemble/', env_name, 'mu.npy'))
                std = np.load(os.path.join('../OfflineRL-Kit/models/dynamics-ensemble/', env_name, 'std.npy'))
                ckpt = torch.load(os.path.join('../OfflineRL-Kit/models/dynamics-ensemble/', env_name, 'dynamics.pth'))
                ckpt = {k: v.cpu().numpy() for (k, v) in ckpt.items()}
                elites = ckpt['elites']
                scaler = (jnp.array(mu), jnp.array(std))
                model_def = EnsembleWorldModel(num_models, num_elites, model_hidden_dims, obs_dim, action_dim, dropout_rate=None)
                model_def = EffEnsembleDynamicModel(model_def, scaler, reward_scaler, elites, self.termination_fn)
            else:
                from dynamics.ensemble_model_learner import EffEnsembleDynamicModel
                mu = np.load(os.path.join('../OfflineRL-Kit/models/dynamics-ensemble-32/', env_name, 'mu.npy'))
                std = np.load(os.path.join('../OfflineRL-Kit/models/dynamics-ensemble-32/', env_name, 'std.npy'))
                ckpt = torch.load(os.path.join('../OfflineRL-Kit/models/dynamics-ensemble-32/', env_name, 'dynamics.pth'))
                ckpt = {k: v.cpu().numpy() for (k, v) in ckpt.items()}
                elites = ckpt['elites']
                scaler = (jnp.array(mu), jnp.array(std))
                model_def = EnsembleWorldModel(40, 32, model_hidden_dims, obs_dim, action_dim, dropout_rate=None)
                model_def = EffEnsembleDynamicModel(model_def, scaler, reward_scaler, elites, self.termination_fn)

            obs_scaler = (jnp.array(mu[:, :obs_dim]), jnp.array(std[:, :obs_dim]))
            model = Model.create(model_def, inputs=[model_key, model_key, observations, actions], tx=None)

            ckpt_jax = {}
            for i in range(4):
                ckpt_jax[f'layers_{i}'] = {}
                ckpt_jax[f'layers_{i}']['kernel'] = ckpt[f'backbones.{i}.weight']
                ckpt_jax[f'layers_{i}']['bias'] = ckpt[f'backbones.{i}.bias']
            ckpt_jax[f'last_layer'] = {}
            ckpt_jax[f'last_layer']['kernel'] = ckpt[f'output_layer.weight']
            ckpt_jax[f'last_layer']['bias'] = ckpt[f'output_layer.bias']
            ckpt_jax['min_logvar'] = ckpt['min_logvar']
            ckpt_jax['max_logvar'] = ckpt['max_logvar']
            ckpt_jaxs = {'model': ckpt_jax}
            model = model.replace(params = ckpt_jaxs)

        actor_def = policy.NormalTanhPolicy(obs_scaler,
                                            hidden_dims,
                                            action_dim,
                                            log_std_scale=1e-3,
                                            log_std_min=-5.0,
                                            dropout_rate=dropout_rate,
                                            state_dependent_std=True,
                                            tanh_squash_distribution=True)

        if opt_decay_schedule == "cosine":
            schedule_fn = optax.cosine_decay_schedule(-actor_lr, max_steps)
            actor_optimiser = optax.chain(optax.scale_by_adam(),
                                    optax.scale_by_schedule(schedule_fn))
            baseline_actor_optimiser = optax.chain(optax.scale_by_adam(),
                                    optax.scale_by_schedule(schedule_fn))
        else:
            actor_optimiser = optax.adam(learning_rate=actor_lr)
            baseline_actor_optimiser = optax.adam(learning_rate=actor_lr)

        actor = Model.create(actor_def, inputs=[actor_key, observations], tx=actor_optimiser)

        alpha_def = policy.SACalpha() 
        alpha = Model.create(alpha_def, inputs=[alpha_key], tx=optax.adam(learning_rate=alpha_lr))

        tau_model_def = policy.SACalpha(init_value = inverse_sigmoid(expectile)) 
        tau_model = Model.create(tau_model_def, inputs=[alpha_key], tx=optax.adam(learning_rate=1e-2))

        critic_def = value_net.DoubleCritic(scaler, hidden_dims, use_norm=True)
        critic_opt = optax.adam(learning_rate=value_lr)
        critic = Model.create(critic_def, inputs=[critic_key, observations, actions], tx = critic_opt)

        value_def = value_net.ValueCritic(obs_scaler, hidden_dims)
        value_opt = optax.adam(learning_rate=value_lr)
        value = Model.create(value_def, inputs=[value_key, observations], tx=value_opt)

        target_critic = Model.create(critic_def, inputs=[critic_key, observations, actions])
        target_value = Model.create(value_def, inputs=[value_key, observations])

        if baseline is not None:
            baseline_actor = Model.create(actor_def, inputs=[actor_key, observations], tx=baseline_actor_optimiser)

            baseline_critic_def = value_net.DoubleCritic(scaler, hidden_dims, use_norm=True)
            baseline_critic_opt = optax.adam(learning_rate=value_lr)
            baseline_critic = Model.create(baseline_critic_def, inputs=[critic_key, observations, actions], tx = baseline_critic_opt)

            baseline_value_def = value_net.ValueCritic(obs_scaler, hidden_dims, use_norm=True)
            baseline_value_opt = optax.adam(learning_rate=value_lr)
            baseline_value = Model.create(baseline_value_def, inputs=[value_key, observations], tx = baseline_value_opt)

            target_baseline_critic = Model.create(baseline_critic_def, inputs=[critic_key, observations, actions])
        else:
            baseline_actor = None
            baseline_critic = None
            baseline_value = None
            target_baseline_critic = None

        self.actor = actor
        self.baseline_actor = baseline_actor
        self.alpha = alpha
        self.critic = critic
        self.baseline_critic = baseline_critic
        self.value = value
        self.baseline_value = baseline_value
        self.model = model
        self.tau_model = tau_model
        self.target_critic = target_critic
        self.target_baseline_critic = target_baseline_critic
        self.target_value = target_value
        self.rng = rng

    def sample_actions(self,
                       observations: np.ndarray,
                       temperature: float = 1.0) -> jnp.ndarray:
        rng, actions = policy.sample_actions(self.rng, self.actor, observations, temperature)
        self.rng = rng

        actions = np.asarray(actions)
        return np.clip(actions, -1, 1)

    def step(self,
             key: PRNGKey,
             observations: np.ndarray,
             actions: np.ndarray) -> np.ndarray:
        #rng, sN, rewards, masks = sample_step(self.rng, self.model, observations, actions)
        #self.rng = rng
        if self.dynamics == 'torch':
            next_obs, rewards, terminals, _ = self.model(key, observations, actions)
        if self.dynamics == 'dreamer':
            key = jax.random.PRNGKey(42)
            next_obs, rewards, terminals = self.step_dreamer(self.model_state, key, observations, actions)[0]
            print(next_obs, rewards, terminals)
        rewards, masks = rewards, 1- terminals

        return next_obs, rewards, masks

    def rollout(self,
                key: PRNGKey,
                observations: np.ndarray,
                rollout_length: int,
                temperature: float=1.0,) -> np.ndarray:
        states, actions, rewards, masks = [observations], [], [], []
        
        for _ in range(rollout_length):
            key, rng = jax.random.split(key)
            action = self.sample_actions(states[-1], temperature)
            next_obs, reward, mask = self.step(rng, states[-1], action)
            states.append(next_obs)
            actions.append(action)
            rewards.append(reward)
            masks.append(mask)

        obss = np.concatenate(states[:-1], axis=0)
        next_obss = np.concatenate(states[1:], axis=0)
        actions = np.concatenate(actions, axis=0)
        rewards = np.concatenate(rewards, axis=0)
        masks = np.concatenate(masks, axis=0)

        return {'obss': obss, 'actions': actions, 'rewards': rewards, 'masks': masks, 'next_obss': next_obss}
        

    def update(self, data_batch: Batch, model_batch: Batch, model_batch_ratio: float) -> InfoDict:
        new_rng, new_actor, new_baseline_actor, new_alpha, new_tau_model, new_critic, new_baseline_critic, new_baseline_value, new_target_critic, new_target_baseline_critic, info = _update_jit(
            self.rng, self.actor, self.baseline_actor, self.alpha, self.critic, self.baseline_critic, self.baseline_value, self.target_critic, self.target_baseline_critic, self.model, self.tau_model,
            data_batch, model_batch, model_batch_ratio, self.discount, self.tau,
            self.expectile, self.expectile_policy, self.temperature, self.target_entropy, self.lamb, self.horizon_length, self.num_actor_updates, self.baseline, self.num_repeat)

        self.rng = new_rng
        self.actor = new_actor
        self.baseline_actor = new_baseline_actor
        self.alpha = new_alpha
        self.tau_model = new_tau_model
        self.critic = new_critic
        self.baseline_critic = new_baseline_critic
        self.baseline_value = new_baseline_value
        self.target_critic = new_target_critic
        self.target_baseline_critic = new_target_baseline_critic

        return info<|MERGE_RESOLUTION|>--- conflicted
+++ resolved
@@ -253,10 +253,7 @@
         if self.dynamics == 'torch':
             self.termination_fn = get_termination_fn(task=env_name)
             if True:
-<<<<<<< HEAD
-=======
                 from dynamics.ensemble_model_learner import EffEnsembleDynamicModel
->>>>>>> 175d3b9f
                 mu = np.load(os.path.join('../OfflineRL-Kit/models/dynamics-ensemble/', env_name, 'mu.npy'))
                 std = np.load(os.path.join('../OfflineRL-Kit/models/dynamics-ensemble/', env_name, 'std.npy'))
                 ckpt = torch.load(os.path.join('../OfflineRL-Kit/models/dynamics-ensemble/', env_name, 'dynamics.pth'))
@@ -298,7 +295,7 @@
                                             log_std_scale=1e-3,
                                             log_std_min=-5.0,
                                             dropout_rate=dropout_rate,
-                                            state_dependent_std=True,
+                                            state_dependent_std=False,
                                             tanh_squash_distribution=True)
 
         if opt_decay_schedule == "cosine":
